package xds

import (
	"flag"
	"fmt"
	"io/ioutil"
	"os"
	"path/filepath"
	"testing"

	"github.com/golang/protobuf/jsonpb"
	"github.com/golang/protobuf/proto"
	"github.com/hashicorp/go-version"
	"github.com/stretchr/testify/require"
)

// update allows golden files to be updated based on the current output.
var update = flag.Bool("update", false, "update golden files")

// goldenSimple is just for read/write access to a golden file that is not
// envoy specific.
func goldenSimple(t *testing.T, name, got string) string {
	return golden(t, name, "", "", got)
}

// goldenEnvoy is a special variant of golden() that silos each named test by
// each supported envoy version
func goldenEnvoy(t *testing.T, name, envoyVersion, latestEnvoyVersion, got string) string {
	t.Helper()

	require.NotEmpty(t, envoyVersion)

	// We'll need both the name of this golden file for the requested version
	// of envoy AND the latest version of envoy due to how the golden file
	// coalescing works below when there is no xDS generated skew across envoy
	// versions.
	subname := goldenEnvoyVersionName(t, envoyVersion)

	if envoyVersion == latestEnvoyVersion {
		subname = "latest"
	}
<<<<<<< HEAD
	latestSubname = "latest"

	return golden(t, name, subname, latestSubname, got)
=======

	return golden(t, name, subname, "latest", got)
>>>>>>> ffc20cd0
}

func goldenEnvoyVersionName(t *testing.T, envoyVersion string) string {
	t.Helper()

	require.NotEmpty(t, envoyVersion)

	// We do version sniffing on the complete version, but only generate
	// golden files ignoring the patch portion
	version := version.Must(version.NewVersion(envoyVersion))
	segments := version.Segments()
	require.Len(t, segments, 3)

	return fmt.Sprintf("envoy-%d-%d-x", segments[0], segments[1])
}

// golden reads and optionally writes the expected data to the golden file,
// returning the contents as a string.
//
// The golden file is named with two components the "name" and the "subname".
// In the common case of xDS tests the "name" component is the logical name of
// the test itself, and the "subname" is derived from the envoy major version.
//
// If latestSubname is specified we use that as a fallback source of comparison
// if the specific golden file referred to by subname is absent.
//
// If the -update flag is passed when executing the tests then the contents of
// the "got" argument are written to the golden file on disk. If the
// latestSubname argument is specified in this mode and the generated content
// matches that of the latest generated content then the specific golden file
// referred to by 'subname' is deleted to avoid unnecessary duplication in the
// testdata directory.
func golden(t *testing.T, name, subname, latestSubname, got string) string {
	t.Helper()

	suffix := ".golden"
	if subname != "" {
		suffix = fmt.Sprintf(".%s.golden", subname)
	}

	golden := filepath.Join("testdata", name+suffix)

	// Always load the latest golden file if configured to do so.
	latestExpected := ""
	if latestSubname != "" && subname != latestSubname {
		latestGolden := filepath.Join("testdata", fmt.Sprintf("%s.%s.golden", name, latestSubname))
		raw, err := ioutil.ReadFile(latestGolden)
		require.NoError(t, err, "%q %q %q", name, subname, latestSubname)
		latestExpected = string(raw)
	}

	// Handle easy updates to the golden files in the agent/xds/testdata
	// directory.
	//
	// To trim down PRs, we only create per-version golden files if they differ
	// from the latest version.
	if *update && got != "" {
		if latestExpected == got {
			// In update mode we erase a golden file if it is identical to
			// the golden file corresponding to the latest version of
			// envoy.
			err := os.Remove(golden)
			if err != nil && !os.IsNotExist(err) {
				require.NoError(t, err)
			}
			return got
		}

		require.NoError(t, ioutil.WriteFile(golden, []byte(got), 0644))
		return got
	}

	expected, err := ioutil.ReadFile(golden)
	if latestExpected != "" && os.IsNotExist(err) {
		// In readonly mode if a specific golden file isn't found, we fallback
		// on the latest one.
		return latestExpected
	}
	require.NoError(t, err)
	return string(expected)
}

func loadTestResource(t *testing.T, name string) string {
	t.Helper()

	expected, err := ioutil.ReadFile(filepath.Join("testdata", name+".golden"))
	require.NoError(t, err)
	return string(expected)
}

func protoToJSON(t *testing.T, pb proto.Message) string {
	t.Helper()
	m := jsonpb.Marshaler{
		Indent: "  ",
	}
	gotJSON, err := m.MarshalToString(pb)
	require.NoError(t, err)
	return gotJSON
}<|MERGE_RESOLUTION|>--- conflicted
+++ resolved
@@ -39,14 +39,9 @@
 	if envoyVersion == latestEnvoyVersion {
 		subname = "latest"
 	}
-<<<<<<< HEAD
 	latestSubname = "latest"
 
 	return golden(t, name, subname, latestSubname, got)
-=======
-
-	return golden(t, name, subname, "latest", got)
->>>>>>> ffc20cd0
 }
 
 func goldenEnvoyVersionName(t *testing.T, envoyVersion string) string {
