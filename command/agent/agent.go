package agent

import (
	"context"
	"flag"
	"fmt"
	"io/ioutil"
	"os"
	"os/signal"
	"path/filepath"
	"strings"
	"syscall"
	"time"

	"github.com/hashicorp/go-checkpoint"
	"github.com/hashicorp/go-hclog"
	mcli "github.com/mitchellh/cli"

	"github.com/hashicorp/consul/agent"
	"github.com/hashicorp/consul/agent/config"
	"github.com/hashicorp/consul/command/cli"
	"github.com/hashicorp/consul/command/flags"
	"github.com/hashicorp/consul/lib"
	"github.com/hashicorp/consul/logging"
	"github.com/hashicorp/consul/service_os"
	consulversion "github.com/hashicorp/consul/version"
)

func New(ui cli.Ui) *cmd {
	c := &cmd{
		ui:                ui,
		revision:          consulversion.GitCommit,
		version:           consulversion.Version,
		versionPrerelease: consulversion.VersionPrerelease,
		versionHuman:      consulversion.GetHumanVersion(),
		flags:             flag.NewFlagSet("", flag.ContinueOnError),
	}
	config.AddFlags(c.flags, &c.configLoadOpts)
	c.help = flags.Usage(help, c.flags)
	return c
}

// AgentCommand is a Command implementation that runs a Consul agent.
// The command will not end unless a shutdown message is sent on the
// ShutdownCh. If two messages are sent on the ShutdownCh it will forcibly
// exit.
type cmd struct {
	ui                cli.Ui
	flags             *flag.FlagSet
	http              *flags.HTTPFlags
	help              string
	revision          string
	version           string
	versionPrerelease string
	versionHuman      string
	configLoadOpts    config.LoadOpts
	logger            hclog.InterceptLogger
}

func (c *cmd) Run(args []string) int {
	code := c.run(args)
	if c.logger != nil {
		c.logger.Info("Exit code", "code", code)
	}
	return code
}

// checkpointResults is used to handler periodic results from our update checker
func (c *cmd) checkpointResults(results *checkpoint.CheckResponse, err error) {
	if err != nil {
		c.logger.Error("Failed to check for updates", "error", err)
		return
	}
	if results.Outdated {
		c.logger.Info("Newer Consul version available", "new_version", results.CurrentVersion, "current_version", c.version)
	}
	for _, alert := range results.Alerts {
		switch alert.Level {
		case "info":
			c.logger.Info("Bulletin", "alert_level", alert.Level, "alert_message", alert.Message, "alert_URL", alert.URL)
		default:
			c.logger.Error("Bulletin", "alert_level", alert.Level, "alert_message", alert.Message, "alert_URL", alert.URL)
		}
	}
}

func (c *cmd) startupUpdateCheck(config *config.RuntimeConfig) {
	version := config.Version
	if config.VersionPrerelease != "" {
		version += fmt.Sprintf("-%s", config.VersionPrerelease)
	}
	updateParams := &checkpoint.CheckParams{
		Product: "consul",
		Version: version,
	}
	if !config.DisableAnonymousSignature {
		updateParams.SignatureFile = filepath.Join(config.DataDir, "checkpoint-signature")
	}

	// Schedule a periodic check with expected interval of 24 hours
	checkpoint.CheckInterval(updateParams, 24*time.Hour, c.checkpointResults)

	// Do an immediate check within the next 30 seconds
	go func() {
		time.Sleep(lib.RandomStagger(30 * time.Second))
		c.checkpointResults(checkpoint.Check(updateParams))
	}()
}

// startupJoin is invoked to handle any joins specified to take place at start time
func (c *cmd) startupJoin(agent *agent.Agent, cfg *config.RuntimeConfig) error {
	if len(cfg.StartJoinAddrsLAN) == 0 {
		return nil
	}

	c.logger.Info("Joining cluster")
	// NOTE: For partitioned servers you are only capable of using start join
	// to join nodes in the default partition.
	n, err := agent.JoinLAN(cfg.StartJoinAddrsLAN, agent.AgentEnterpriseMeta())
	if err != nil {
		return err
	}

	c.logger.Info("Join completed. Initial agents synced with", "agent_count", n)
	return nil
}

// startupJoinWan is invoked to handle any joins -wan specified to take place at start time
func (c *cmd) startupJoinWan(agent *agent.Agent, cfg *config.RuntimeConfig) error {
	if len(cfg.StartJoinAddrsWAN) == 0 {
		return nil
	}

	c.logger.Info("Joining wan cluster")
	n, err := agent.JoinWAN(cfg.StartJoinAddrsWAN)
	if err != nil {
		return err
	}

	c.logger.Info("Join wan completed. Initial agents synced with", "agent_count", n)
	return nil
}

func (c *cmd) run(args []string) int {
	ui := &mcli.PrefixedUi{
		OutputPrefix: "==> ",
		InfoPrefix:   "    ",
		ErrorPrefix:  "==> ",
		Ui:           c.ui,
	}

	if err := c.flags.Parse(args); err != nil {
		if !strings.Contains(err.Error(), "help requested") {
			ui.Error(fmt.Sprintf("error parsing flags: %v", err))
		}
		return 1
	}
	if len(c.flags.Args()) > 0 {
		ui.Error(fmt.Sprintf("Unexpected extra arguments: %v", c.flags.Args()))
		return 1
	}

	// FIXME: logs should always go to stderr, but previously they were sent to
	// stdout, so continue to use Stdout for now, and fix this in a future release.
	logGate := &logging.GatedWriter{Writer: c.ui.Stdout()}
	loader := func(source config.Source) (config.LoadResult, error) {
		c.configLoadOpts.DefaultConfig = source
		return config.Load(c.configLoadOpts)
	}
	bd, err := agent.NewBaseDeps(loader, logGate)
	if err != nil {
		ui.Error(err.Error())
		return 1
	}
	c.logger = bd.Logger
	agent, err := agent.New(bd)
	if err != nil {
		ui.Error(err.Error())
		return 1
	}

	config := bd.RuntimeConfig
	if config.Logging.LogJSON {
		// Hide all non-error output when JSON logging is enabled.
		ui.Ui = &cli.BasicUI{
			BasicUi: mcli.BasicUi{ErrorWriter: c.ui.Stderr(), Writer: ioutil.Discard},
		}
	}

	ui.Output("Starting Consul agent...")

	segment := config.SegmentName
	if config.ServerMode {
		segment = "<all>"
	}
	ui.Info(fmt.Sprintf("       Version: '%s'", c.versionHuman))
	ui.Info(fmt.Sprintf("       Node ID: '%s'", config.NodeID))
	ui.Info(fmt.Sprintf("     Node name: '%s'", config.NodeName))
	if ap := config.PartitionOrEmpty(); ap != "" {
		ui.Info(fmt.Sprintf("     Partition: '%s'", ap))
	}
	ui.Info(fmt.Sprintf("    Datacenter: '%s' (Segment: '%s')", config.Datacenter, segment))
	ui.Info(fmt.Sprintf("        Server: %v (Bootstrap: %v)", config.ServerMode, config.Bootstrap))
	ui.Info(fmt.Sprintf("   Client Addr: %v (HTTP: %d, HTTPS: %d, gRPC: %d, DNS: %d)", config.ClientAddrs,
		config.HTTPPort, config.HTTPSPort, config.GRPCPort, config.DNSPort))
	ui.Info(fmt.Sprintf("  Cluster Addr: %v (LAN: %d, WAN: %d)", config.AdvertiseAddrLAN,
		config.SerfPortLAN, config.SerfPortWAN))
	ui.Info(fmt.Sprintf("       Encrypt: Gossip: %v, TLS-Outgoing: %v, TLS-Incoming: %v, Auto-Encrypt-TLS: %t",
<<<<<<< HEAD
		config.EncryptKey != "", config.StaticRuntimeConfig.VerifyOutgoing, config.StaticRuntimeConfig.VerifyIncoming, config.AutoEncryptTLS || config.AutoEncryptAllowTLS))
=======
		config.EncryptKey != "", config.TLS.InternalRPC.VerifyOutgoing, config.TLS.InternalRPC.VerifyIncoming, config.AutoEncryptTLS || config.AutoEncryptAllowTLS))
>>>>>>> 72989670
	// Enable log streaming
	ui.Output("")
	ui.Output("Log data will now stream in as it occurs:\n")
	logGate.Flush()

	// wait for signal
	signalCh := make(chan os.Signal, 10)
	signal.Notify(signalCh, os.Interrupt, syscall.SIGTERM, syscall.SIGHUP, syscall.SIGPIPE)

	ctx, cancel := context.WithCancel(context.Background())

	go func() {
		for {
			var sig os.Signal
			select {
			case s := <-signalCh:
				sig = s
			case <-ctx.Done():
				return
			}

			switch sig {
			case syscall.SIGPIPE:
				continue

			case syscall.SIGHUP:
				err := fmt.Errorf("cannot reload before agent started")
				c.logger.Error("Caught", "signal", sig, "error", err)

			default:
				c.logger.Info("Caught", "signal", sig)
				cancel()
				return
			}
		}
	}()

	err = agent.Start(ctx)
	signal.Stop(signalCh)
	cancel()

	if err != nil {
		c.logger.Error("Error starting agent", "error", err)
		return 1
	}

	// shutdown agent before endpoints
	defer agent.ShutdownEndpoints()
	defer agent.ShutdownAgent()

	if !config.DisableUpdateCheck && !config.DevMode {
		c.startupUpdateCheck(config)
	}

	if err := c.startupJoin(agent, config); err != nil {
		c.logger.Error(err.Error())
		return 1
	}

	if err := c.startupJoinWan(agent, config); err != nil {
		c.logger.Error(err.Error())
		return 1
	}

	// Let the agent know we've finished registration
	agent.StartSync()

	c.logger.Info("Consul agent running!")

	// wait for signal
	signalCh = make(chan os.Signal, 10)
	signal.Notify(signalCh, os.Interrupt, syscall.SIGTERM, syscall.SIGHUP, syscall.SIGPIPE)

	for {
		var sig os.Signal
		select {
		case s := <-signalCh:
			sig = s
		case <-service_os.Shutdown_Channel():
			sig = os.Interrupt
		case err := <-agent.RetryJoinCh():
			c.logger.Error("Retry join failed", "error", err)
			return 1
		case <-agent.Failed():
			// The deferred Shutdown method will log the appropriate error
			return 1
		case <-agent.ShutdownCh():
			// agent is already down!
			return 0
		}

		switch sig {
		case syscall.SIGPIPE:
			continue

		case syscall.SIGHUP:
			c.logger.Info("Caught", "signal", sig)

			err := agent.ReloadConfig(false)
			if err != nil {
				c.logger.Error("Reload config failed", "error", err)
			}
			config = agent.GetConfig()
		default:
			c.logger.Info("Caught", "signal", sig)

			graceful := (sig == os.Interrupt && !(config.SkipLeaveOnInt)) || (sig == syscall.SIGTERM && (config.LeaveOnTerm))
			if !graceful {
				c.logger.Info("Graceful shutdown disabled. Exiting")
				return 1
			}

			c.logger.Info("Gracefully shutting down agent...")
			gracefulCh := make(chan struct{})
			go func() {
				if err := agent.Leave(); err != nil {
					c.logger.Error("Error on leave", "error", err)
					return
				}
				close(gracefulCh)
			}()

			gracefulTimeout := 15 * time.Second
			select {
			case <-signalCh:
				c.logger.Info("Caught second signal, Exiting", "signal", sig)
				return 1
			case <-time.After(gracefulTimeout):
				c.logger.Info("Timeout on graceful leave. Exiting")
				return 1
			case <-gracefulCh:
				c.logger.Info("Graceful exit completed")
				return 0
			}
		}
	}
}

func (c *cmd) Synopsis() string {
	return synopsis
}

func (c *cmd) Help() string {
	return c.help
}

const synopsis = "Runs a Consul agent"
const help = `
Usage: consul agent [options]

  Starts the Consul agent and runs until an interrupt is received. The
  agent represents a single node in a cluster.
`<|MERGE_RESOLUTION|>--- conflicted
+++ resolved
@@ -206,11 +206,7 @@
 	ui.Info(fmt.Sprintf("  Cluster Addr: %v (LAN: %d, WAN: %d)", config.AdvertiseAddrLAN,
 		config.SerfPortLAN, config.SerfPortWAN))
 	ui.Info(fmt.Sprintf("       Encrypt: Gossip: %v, TLS-Outgoing: %v, TLS-Incoming: %v, Auto-Encrypt-TLS: %t",
-<<<<<<< HEAD
-		config.EncryptKey != "", config.StaticRuntimeConfig.VerifyOutgoing, config.StaticRuntimeConfig.VerifyIncoming, config.AutoEncryptTLS || config.AutoEncryptAllowTLS))
-=======
 		config.EncryptKey != "", config.TLS.InternalRPC.VerifyOutgoing, config.TLS.InternalRPC.VerifyIncoming, config.AutoEncryptTLS || config.AutoEncryptAllowTLS))
->>>>>>> 72989670
 	// Enable log streaming
 	ui.Output("")
 	ui.Output("Log data will now stream in as it occurs:\n")
