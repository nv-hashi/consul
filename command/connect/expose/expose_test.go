package expose

import (
	"testing"

	"github.com/mitchellh/cli"
	"github.com/stretchr/testify/require"

	"github.com/hashicorp/consul/agent"
	"github.com/hashicorp/consul/api"
	"github.com/hashicorp/consul/testrpc"
)

func TestConnectExpose(t *testing.T) {
	if testing.Short() {
		t.Skip("too slow for testing.Short")
	}

	t.Parallel()
	a := agent.NewTestAgent(t, ``)
	client := a.Client()
	defer a.Shutdown()

	testrpc.WaitForTestAgent(t, a.RPC, "dc1")
	{
		ui := cli.NewMockUi()
		c := New(ui)
		args := []string{
			"-http-addr=" + a.HTTPAddr(),
			"-service=foo",
			"-ingress-gateway=ingress",
			"-port=8888",
			"-protocol=tcp",
		}

		code := c.Run(args)
		if code != 0 {
			t.Fatalf("bad: %d. %#v", code, ui.ErrorWriter.String())
		}
	}

	// Make sure the config entry and intention have been created.
	entry, _, err := client.ConfigEntries().Get(api.IngressGateway, "ingress", nil)
	require.NoError(t, err)
	ns := entry.(*api.IngressGatewayConfigEntry).Namespace
	ap := entry.(*api.IngressGatewayConfigEntry).Partition
	expected := &api.IngressGatewayConfigEntry{
<<<<<<< HEAD
		Kind:            api.IngressGateway,
		Name:            "ingress",
		Namespace:       ns,
		TracingStrategy: "random_sampling",
=======
		Kind:      api.IngressGateway,
		Name:      "ingress",
		Namespace: ns,
		Partition: ap,
>>>>>>> bd1019fa
		Listeners: []api.IngressListener{
			{
				Port:     8888,
				Protocol: "tcp",
				Services: []api.IngressService{
					{
						Name:      "foo",
						Namespace: ns,
						Partition: ap,
					},
				},
			},
		},
	}
	expected.CreateIndex = entry.GetCreateIndex()
	expected.ModifyIndex = entry.GetModifyIndex()
	require.Equal(t, expected, entry)

	ixns, _, err := client.Connect().Intentions(nil)
	require.NoError(t, err)
	require.Len(t, ixns, 1)
	require.Equal(t, "ingress", ixns[0].SourceName)
	require.Equal(t, "foo", ixns[0].DestinationName)

	// Run the command again with a different port, make sure the config entry
	// is updated while intentions are unmodified.
	{
		ui := cli.NewMockUi()
		c := New(ui)
		args := []string{
			"-http-addr=" + a.HTTPAddr(),
			"-service=foo",
			"-ingress-gateway=ingress",
			"-port=7777",
			"-protocol=tcp",
		}

		code := c.Run(args)
		if code != 0 {
			t.Fatalf("bad: %d. %#v", code, ui.ErrorWriter.String())
		}

		expected.Listeners = append(expected.Listeners, api.IngressListener{
			Port:     7777,
			Protocol: "tcp",
			Services: []api.IngressService{
				{
					Name:      "foo",
					Namespace: ns,
					Partition: ap,
				},
			},
		})

		// Make sure the config entry/intention weren't affected.
		entry, _, err = client.ConfigEntries().Get(api.IngressGateway, "ingress", nil)
		require.NoError(t, err)
		expected.ModifyIndex = entry.GetModifyIndex()
		require.Equal(t, expected, entry)

		ixns, _, err = client.Connect().Intentions(nil)
		require.NoError(t, err)
		require.Len(t, ixns, 1)
		require.Equal(t, "ingress", ixns[0].SourceName)
		require.Equal(t, "foo", ixns[0].DestinationName)
	}

	// Run the command again with a conflicting protocol, should exit with an error and
	// cause no changes to config entry/intentions.
	{
		ui := cli.NewMockUi()
		c := New(ui)
		args := []string{
			"-http-addr=" + a.HTTPAddr(),
			"-service=bar",
			"-ingress-gateway=ingress",
			"-port=8888",
			"-protocol=http",
		}

		code := c.Run(args)
		if code != 1 {
			t.Fatalf("bad: %d. %#v", code, ui.ErrorWriter.String())
		}
		require.Contains(t, ui.ErrorWriter.String(), `conflicting protocol "tcp"`)

		// Make sure the config entry/intention weren't affected.
		entry, _, err = client.ConfigEntries().Get(api.IngressGateway, "ingress", nil)
		require.NoError(t, err)
		require.Equal(t, expected, entry)

		ixns, _, err = client.Connect().Intentions(nil)
		require.NoError(t, err)
		require.Len(t, ixns, 1)
		require.Equal(t, "ingress", ixns[0].SourceName)
		require.Equal(t, "foo", ixns[0].DestinationName)
	}
}

func TestConnectExpose_invalidFlags(t *testing.T) {
	if testing.Short() {
		t.Skip("too slow for testing.Short")
	}

	t.Parallel()
	a := agent.NewTestAgent(t, ``)
	defer a.Shutdown()

	testrpc.WaitForTestAgent(t, a.RPC, "dc1")
	t.Run("missing service", func(t *testing.T) {
		ui := cli.NewMockUi()
		c := New(ui)
		args := []string{
			"-http-addr=" + a.HTTPAddr(),
		}

		code := c.Run(args)
		if code != 1 {
			t.Fatalf("bad: %d. %#v", code, ui.ErrorWriter.String())
		}
		require.Contains(t, ui.ErrorWriter.String(), "A service name must be given")
	})
	t.Run("missing gateway", func(t *testing.T) {
		ui := cli.NewMockUi()
		c := New(ui)
		args := []string{
			"-http-addr=" + a.HTTPAddr(),
			"-service=foo",
		}

		code := c.Run(args)
		if code != 1 {
			t.Fatalf("bad: %d. %#v", code, ui.ErrorWriter.String())
		}
		require.Contains(t, ui.ErrorWriter.String(), "An ingress gateway service must be given")
	})
	t.Run("missing port", func(t *testing.T) {
		ui := cli.NewMockUi()
		c := New(ui)
		args := []string{
			"-http-addr=" + a.HTTPAddr(),
			"-service=foo",
			"-ingress-gateway=ingress",
		}

		code := c.Run(args)
		if code != 1 {
			t.Fatalf("bad: %d. %#v", code, ui.ErrorWriter.String())
		}
		require.Contains(t, ui.ErrorWriter.String(), "A port must be provided")
	})
}

func TestConnectExpose_existingConfig(t *testing.T) {
	if testing.Short() {
		t.Skip("too slow for testing.Short")
	}

	t.Parallel()
	a := agent.NewTestAgent(t, ``)
	client := a.Client()
	defer a.Shutdown()

	// Create some service config entries to set their protocol.
	for _, service := range []string{"bar", "zoo"} {
		_, _, err := client.ConfigEntries().Set(&api.ServiceConfigEntry{
			Kind:     "service-defaults",
			Name:     service,
			Protocol: "http",
		}, nil)
		require.NoError(t, err)
	}

	// Create an existing ingress config entry with some services.
	ingressConf := &api.IngressGatewayConfigEntry{
		Kind: api.IngressGateway,
		Name: "ingress",
		Listeners: []api.IngressListener{
			{
				Port:     8888,
				Protocol: "tcp",
				Services: []api.IngressService{
					{
						Name: "foo",
					},
				},
			},
			{
				Port:     9999,
				Protocol: "http",
				Services: []api.IngressService{
					{
						Name: "bar",
					},
				},
			},
		},
	}
	_, _, err := client.ConfigEntries().Set(ingressConf, nil)
	require.NoError(t, err)

	// Add a service on a new port.
	testrpc.WaitForTestAgent(t, a.RPC, "dc1")
	{
		ui := cli.NewMockUi()
		c := New(ui)
		args := []string{
			"-http-addr=" + a.HTTPAddr(),
			"-service=baz",
			"-ingress-gateway=ingress",
			"-port=10000",
			"-protocol=tcp",
		}

		code := c.Run(args)
		if code != 0 {
			t.Fatalf("bad: %d. %#v", code, ui.ErrorWriter.String())
		}

		// Make sure the ingress config was updated and existing services preserved.
		entry, _, err := client.ConfigEntries().Get(api.IngressGateway, "ingress", nil)
		require.NoError(t, err)

		entryConf := entry.(*api.IngressGatewayConfigEntry)
		ingressConf.Listeners = append(ingressConf.Listeners, api.IngressListener{
			Port:     10000,
			Protocol: "tcp",
			Services: []api.IngressService{
				{
					Name: "baz",
				},
			},
		})
		ingressConf.Partition = entryConf.Partition
		ingressConf.Namespace = entryConf.Namespace
		for i, listener := range ingressConf.Listeners {
			listener.Services[0].Namespace = entryConf.Listeners[i].Services[0].Namespace
			listener.Services[0].Partition = entryConf.Listeners[i].Services[0].Partition
		}
		ingressConf.CreateIndex = entry.GetCreateIndex()
		ingressConf.ModifyIndex = entry.GetModifyIndex()
		ingressConf.TracingStrategy = "random_sampling"
		require.Equal(t, ingressConf, entry)
	}

	// Add an service on a port shared with an existing listener.
	testrpc.WaitForTestAgent(t, a.RPC, "dc1")
	{
		ui := cli.NewMockUi()
		c := New(ui)
		args := []string{
			"-http-addr=" + a.HTTPAddr(),
			"-service=zoo",
			"-ingress-gateway=ingress",
			"-port=9999",
			"-protocol=http",
			"-host=foo.com",
			"-host=foo.net",
		}

		code := c.Run(args)
		if code != 0 {
			t.Fatalf("bad: %d. %#v", code, ui.ErrorWriter.String())
		}

		// Make sure the ingress config was updated and existing services preserved.
		entry, _, err := client.ConfigEntries().Get(api.IngressGateway, "ingress", nil)
		require.NoError(t, err)

		entryConf := entry.(*api.IngressGatewayConfigEntry)
		ingressConf.Listeners[1].Services = append(ingressConf.Listeners[1].Services, api.IngressService{
			Name:      "zoo",
			Namespace: entryConf.Listeners[1].Services[1].Namespace,
			Partition: entryConf.Listeners[1].Services[1].Partition,
			Hosts:     []string{"foo.com", "foo.net"},
		})
		ingressConf.CreateIndex = entry.GetCreateIndex()
		ingressConf.ModifyIndex = entry.GetModifyIndex()
		require.Equal(t, ingressConf, entry)
	}

	// Update the bar service and add a custom host.
	testrpc.WaitForTestAgent(t, a.RPC, "dc1")
	{
		ui := cli.NewMockUi()
		c := New(ui)
		args := []string{
			"-http-addr=" + a.HTTPAddr(),
			"-service=bar",
			"-ingress-gateway=ingress",
			"-port=9999",
			"-protocol=http",
			"-host=bar.com",
		}

		code := c.Run(args)
		if code != 0 {
			t.Fatalf("bad: %d. %#v", code, ui.ErrorWriter.String())
		}

		// Make sure the ingress config was updated and existing services preserved.
		entry, _, err := client.ConfigEntries().Get(api.IngressGateway, "ingress", nil)
		require.NoError(t, err)

		ingressConf.Listeners[1].Services[0].Hosts = []string{"bar.com"}
		ingressConf.CreateIndex = entry.GetCreateIndex()
		ingressConf.ModifyIndex = entry.GetModifyIndex()
		require.Equal(t, ingressConf, entry)
	}
}<|MERGE_RESOLUTION|>--- conflicted
+++ resolved
@@ -45,17 +45,11 @@
 	ns := entry.(*api.IngressGatewayConfigEntry).Namespace
 	ap := entry.(*api.IngressGatewayConfigEntry).Partition
 	expected := &api.IngressGatewayConfigEntry{
-<<<<<<< HEAD
 		Kind:            api.IngressGateway,
 		Name:            "ingress",
 		Namespace:       ns,
+		Partition:       ap,
 		TracingStrategy: "random_sampling",
-=======
-		Kind:      api.IngressGateway,
-		Name:      "ingress",
-		Namespace: ns,
-		Partition: ap,
->>>>>>> bd1019fa
 		Listeners: []api.IngressListener{
 			{
 				Port:     8888,
