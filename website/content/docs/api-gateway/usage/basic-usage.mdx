---
layout: docs
page_title: Consul API Gateway Basic Usage
description:  >-
  Consul API Gateway Basic Usage
---


# Basic Usage

1. Verify that the [requirements](/docs/api-gateway/consul-api-gateway-install#requirments) have been met.
1. Verify that the Consul API Gateway CRDs and controller have been installed and applied (see [Installation](/docs/api-gateway/consul-api-gateway-install)).
1. Configure the artifacts described below in [Configuration](/docs/api-gateway/configuration).

<CodeBlockConfig hideClipboard filename="values.yaml">

  ```yaml
  apiGateway:
    enabled: true
    managedGatewayClass:
  ```

</CodeBlockConfig>

1. Issue the `kubectl apply` command to implement the configurations, e.g.:

```shell-session
<<<<<<< HEAD
$ kubectl apply -f gateway.yaml routes.yaml
```
=======
$ kubectl apply --filename gateway.yaml routes.yaml
   ```
>>>>>>> 3267f3ea

<!--- Commented out per https://github.com/hashicorp/consul/pull/11951/files#r791204596

### Using the Consul API Gateway Binary

You can download the Consul API Gateway binary and use it to manually start the control plane server.

1. Download the binary from the [Consul API Gateway repository](https://github.com/hashicorp/consul-api-gateway).
1. Navigate to the `consul-api-gateway-main` directory and build the binary:

```shell-session
$ go build
```

1.  (Optional) Copy the binary to the execution path, e.g.:

```shell-session
$ cp consul-api-gateway /usr/bin
```

1.  Use the `server` command to interact with the Consul API Gateway binary:

```shell-session
$ ./consul-api-gateway server <options>
```

The following options are supported:

| Option                 | Description                                                                                                                                                                           | Required | Default                                                                 |
| ---------------------- | ------------------------------------------------------------------------------------------------------------------------------------------------------------------------------------- | -------- | ----------------------------------------------------------------------- |
| `-ca-file`             | String value that specifies the path to the CA for the Consul server.                                                                                                                 | Required | none                                                                    |
| `-ca-secret`           | String value that specifies the CA secret for the Consul server.                                                                                                                      | Required | none                                                                    |
| `-ca-secret-namespace` | String value that specifies the CA secret namespace for the Consul server.                                                                                                            | Required | none                                                                    |
| `-k8-context`          | String value that specifies the Kubernetes context to use when starting the Consul server.                                                                                            | Optional | current context                                                         |
| `-k8-namespace`        | String value that specifies the Kubernetes namespace to use when starting the Consul server.                                                                                          | Optional | `default`                                                               |
| `-log-json`            | Boolean value that enables or disables JSON format for the log output.                                                                                                                | Required | `false`                                                                 |
| `-log-level`           | String value that specifies the logging level. The following values are supported: <br/>- `trace` (highest level of detail) <br/>- `debug` <br/>- `info` <br/>- `warn` <br/>- `error` | Optional | `info`                                                                  |
| `-metrics-port`        | Integer value that specifies the port number for collecting metrics.                                                                                                                  | Optional | none                                                                    |
| `-pprof`               | Integer value that specifies the Go pprof port number for collecting metrics.                                                                                                         | Optional | none                                                                    |
| `-sds-server-host`     | String value that specifies the host server for the secret discovery service (SDS).                                                                                                   | Optional | `consul-api-gateway-controller.default.`<br/>`svc.cluster.`<br/>`local` |
| `-sds-server-host`     | Integer value that specifies the port number for the secret discovery service (SDS).                                                                                                  | Optional | `9090`                                                                  |

You can also issue the `version` command to print the Consul API Gateway version to the console:

```shell-session
$ ./consul-api-gateway version
consul-api-gateway 0.1.0
```
--->

## Common Error Messages

Some of the errors messages commonly encountered during installation and operations of Consul API Gateway are listed below, along with suggested methods for resolving them.

If the error message is not listed on this page, it may be listed on the main [Consul Common errors][consul-common-errors] page. If the error message is not listed on that page either, please consider following our general [Troubleshooting Guide][troubleshooting] or reach out to us in [Discuss](https://discuss.hashicorp.com/).

<!---
***************************************************************************
Use markdown's Reference-Style links when including hyperlinks. This makes it easier to read the content im markdown.

Each common error should have its own section on this page. Each section
should start with a heading line that is a short description of the error or
the text of the error.

Two examples:
    ### Failed opening file during installation
    ### Message: "Can't connect to repository" when running Helm chart

******** Template for new Error Messages ********
 Copy and paste the following 13 lines when adding a new error message to this page.

### Title for this error

```
Replace with text of example error message
```
**Conditions:**
REPLACE THIS with description of when and why the error is typically seen

**Impact:**
REPLACE THIS with description of most likely impact of the event that caused this error to occur

**Recommended Action:**
REPLACE THIS with the actions the user should take to try to correct the situation

***************************************************************************
--->

### Helm installation failed: "no matches for kind"

```log
Error: INSTALLATION FAILED: unable to build kubernetes objects from release manifest: [unable to recognize "": no matches for kind "GatewayClass" in version "gateway.networking.k8s.io/v1alpha2", unable to recognize "": no matches for kind "GatewayClassConfig" in version "api-gateway.consul.hashicorp.com/v1alpha1"]
```
**Conditions:**
When this error occurs during the process of installing Consul API Gateway, it is usually caused by not having the required CRD files installed in Kubernetes prior to installing Consul API Gateway.

**Impact:**
The installation process will typically fail after this error message is generated

**Recommended Action:**
Install the required CRDs by using the command in Step 1 of the [Consul API Gateway installation instructions](/docs/api-gateway/consul-api-gateway-install) and then retry installing Consul API Gateway.
<|MERGE_RESOLUTION|>--- conflicted
+++ resolved
@@ -25,13 +25,8 @@
 1. Issue the `kubectl apply` command to implement the configurations, e.g.:
 
 ```shell-session
-<<<<<<< HEAD
 $ kubectl apply -f gateway.yaml routes.yaml
 ```
-=======
-$ kubectl apply --filename gateway.yaml routes.yaml
-   ```
->>>>>>> 3267f3ea
 
 <!--- Commented out per https://github.com/hashicorp/consul/pull/11951/files#r791204596
 
