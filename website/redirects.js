// REDIRECTS FILE

// See the README file in this directory for documentation. Please do not
// modify or delete existing redirects without first verifying internally.
// Next.js redirect documentation: https://nextjs.org/docs/api-reference/next.config.js/redirects

module.exports = [
  {
    source: '/home',
    destination: '/',
    permanent: true,
  },
  {
    source: '/trial',
    destination: 'https://www.hashicorp.com/products/consul/trial',
    permanent: true,
  },
  {
    source: '/discovery',
    destination: '/use-cases/service-discovery-and-health-checking',
    permanent: true,
  },
  {
    source: '/mesh',
    destination: '/use-cases/multi-platform-service-mesh',
    permanent: true,
  },
  {
    source: '/segmentation',
    destination: '/use-cases/multi-platform-service-mesh',
    permanent: true,
  },
  {
    source: '/use-cases/service-discovery-and-health-checking',
    destination: '/',
    permanent: true,
  },
  {
    source: '/docs/agent/acl-rules',
    destination: '/docs/security/acl/acl-rules',
    permanent: true,
  },
  {
    source: '/docs/acl/acl-rules',
    destination: '/docs/security/acl/acl-rules',
    permanent: true,
  },
  {
    source: '/docs/agent/acl-system',
    destination: '/docs/security/acl',
    permanent: true,
  },
  {
    source: '/docs/acl/acl-system',
    destination: '/docs/security/acl',
    permanent: true,
  },
  {
    source: '/docs/security/acl/acl-system',
    destination: '/docs/security/acl',
    permanent: true,
  },
  {
    source: '/docs/security/roles',
    destination: '/docs/security/acl/acl-roles',
    permanent: true,
  },
  { source: '/docs/agent/http', destination: '/api-docs', permanent: true },
  {
    source: '/docs/guides/acl-legacy',
    destination: '/docs/security/acl/acl-legacy',
    permanent: true,
  },
  {
    source: '/docs/acl/acl-legacy',
    destination: '/docs/security/acl/acl-legacy',
    permanent: true,
  },
  {
    source: '/api-docs/acl/acl',
    destination: '/api-docs/acl',
    permanent: true,
  },
  {
    source: '/api-docs/acl-legacy',
    destination: '/api-docs/acl/legacy',
    permanent: true,
  },
  {
    source: '/docs/guides/acl-migrate-tokens',
    destination: '/docs/security/acl/acl-migrate-tokens',
    permanent: true,
  },
  {
    source: '/docs/acl/acl-migrate-tokens',
    destination: '/docs/security/acl/acl-migrate-tokens',
    permanent: true,
  },
  {
    source: '/docs/guides/bootstrapping',
    destination: '/docs/install/bootstrapping',
    permanent: true,
  },
  {
    source: '/docs/guides/sentinel',
    destination: '/docs/agent/sentinel',
    permanent: true,
  },
  {
    source: '/docs/connect/proxies/sidecar-service',
    destination: '/docs/connect/registration/sidecar-service',
    permanent: true,
  },
  {
    source: '/docs/connect/config-entries/partition-exports',
    destination: '/docs/connect/config-entries/exported-services',
    permanent: true,
  },
  {
    source: '/docs/enterprise/license',
    destination: '/docs/enterprise/license/overview',
    permanent: true,
  },
  {
    source: '/docs/enterprise/connect-multi-datacenter',
    destination: '/docs/enterprise',
    permanent: true,
  },
  { source: '/configuration', destination: '/', permanent: true },
  {
    source: '/docs/connect/mesh(_|-)gateway',
    destination:
      '/docs/connect/gateways/mesh-gateway/service-to-service-traffic-datacenters',
    permanent: true,
  },
  {
    source: '/docs/connect/gateways/mesh-gateway(s?)',
    destination:
      '/docs/connect/gateways/mesh-gateway/service-to-service-traffic-datacenters',
    permanent: true,
  },
  {
    source: '/docs/connect/ingress(_|-)gateway',
    destination: '/docs/connect/gateways/ingress-gateway',
    permanent: true,
  },
  {
    source: '/docs/connect/ingress-gateways',
    destination: '/docs/connect/gateways/ingress-gateway',
    permanent: true,
  },
  {
    source: '/docs/connect/terminating(_|-)gateway',
    destination: '/docs/connect/gateways/terminating-gateway',
    permanent: true,
  },
  {
    source: '/docs/k8s/connect/overview',
    destination: '/docs/k8s/connect',
    permanent: true,
  },
  {
    source: '/docs/agent/cloud-auto-join',
    destination: '/docs/install/cloud-auto-join',
    permanent: true,
  },
  {
    source: '/docs/internals/security',
    destination: '/docs/security',
    permanent: true,
  },
  { source: '/docs/acl', destination: '/docs/security/acl', permanent: true },
  {
    source: '/docs/acl/auth-methods',
    destination: '/docs/security/acl/auth-methods',
    permanent: true,
  },
  {
    source: '/docs/acl/auth-methods/kubernetes',
    destination: '/docs/security/acl/auth-methods/kubernetes',
    permanent: true,
  },
  {
    source: '/docs/acl/auth-methods/jwt',
    destination: '/docs/security/acl/auth-methods/jwt',
    permanent: true,
  },
  {
    source: '/docs/acl/auth-methods/oidc',
    destination: '/docs/security/acl/auth-methods/oidc',
    permanent: true,
  },
  {
    source: '/docs/agent/kv',
    destination: '/docs/dynamic-app-config/kv',
    permanent: true,
  },
  {
    source: '/docs/internals/sessions',
    destination: '/docs/dynamic-app-config/sessions',
    permanent: true,
  },
  {
    source: '/docs/agent/watches',
    destination: '/docs/dynamic-app-config/watches',
    permanent: true,
  },
  {
    source: '/docs/connect/l7-traffic-management',
    destination: '/docs/connect/l7-traffic',
    permanent: true,
  },
  {
    source: '/docs/internals/discovery-chain',
    destination: '/docs/connect/l7-traffic/discovery-chain',
    permanent: true,
  },
  {
    source: '/docs/k8s/operations/upgrading',
    destination: '/docs/k8s/upgrade',
    permanent: true,
  },
  {
    source: '/docs/k8s/operations/uninstalling',
    destination: '/docs/k8s/operations/uninstall',
    permanent: true,
  },
  {
    source: '/docs/agent/services',
    destination: '/docs/discovery/services',
    permanent: true,
  },
  {
    source: '/docs/agent/checks',
    destination: '/docs/discovery/checks',
    permanent: true,
  },
  {
    source: '/docs/agent/dns',
    destination: '/docs/discovery/dns',
    permanent: true,
  },
  {
    source: '/docs/agent/encryption',
    destination: '/docs/security/encryption',
    permanent: true,
  },
  {
    source: '/docs/internals/architecture',
    destination: '/docs/architecture',
    permanent: true,
  },
  {
    source: '/docs/internals/anti-entropy',
    destination: '/docs/architecture/anti-entropy',
    permanent: true,
  },
  {
    source: '/docs/internals/consensus',
    destination: '/docs/architecture/consensus',
    permanent: true,
  },
  {
    source: '/docs/internals/gossip',
    destination: '/docs/architecture/gossip',
    permanent: true,
  },
  {
    source: '/docs/internals/jepsen',
    destination: '/docs/architecture/jepsen',
    permanent: true,
  },
  {
    source: '/docs/internals/coordinates',
    destination: '/docs/architecture/coordinates',
    permanent: true,
  },
  {
    source: '/docs/glossary',
    destination: '/docs/install/glossary',
    permanent: true,
  },
  {
    source: '/docs/faq',
    destination: '/docs/troubleshoot/faq',
    permanent: true,
  },
  {
    source: '/docs/common-errors',
    destination: '/docs/troubleshoot/common-errors',
    permanent: true,
  },
  { source: '/intro', destination: '/docs/intro', permanent: true },
  {
    source: '/docs/k8s/ambassador',
    destination:
      'https://learn.hashicorp.com/tutorials/consul/service-mesh-gateway-ambassador',
    permanent: true,
  },
  {
    source: '/docs/k8s/connect/ambassador',
    destination:
      'https://learn.hashicorp.com/tutorials/consul/service-mesh-gateway-ambassador',
    permanent: true,
  },
  {
    source: '/docs/k8s/installation/overview',
    destination: '/docs/k8s/installation/install',
    permanent: true,
  },
  {
    source: '/docs/k8s/installation/muti-cluster/overview',
    destination: '/docs/k8s/installation/multi-cluster',
    permanent: true,
  },
  {
    source: '/docs/partnerships',
    destination: '/docs/integrate/partnerships',
    permanent: true,
  },
  {
    source: '/docs/connect/gateways/wan-federation-via-mesh-gateways',
    destination:
      '/docs/connect/gateways/mesh-gateway/wan-federation-via-mesh-gateways',
    permanent: true,
  },
  {
    source: '/docs/agent/http/:path*',
    destination: '/api-docs/:path*',
    permanent: true,
  },
  { source: '/docs/agent/http', destination: '/api-docs', permanent: true },
  // CLI Redirects
  { source: '/docs/commands', destination: '/commands', permanent: true },
  {
    source: '/docs/commands/acl',
    destination: '/commands/acl',
    permanent: true,
  },
  {
    source: '/docs/commands/acl/auth-method',
    destination: '/commands/acl/auth-method',
    permanent: true,
  },
  {
    source: '/docs/commands/acl/auth-method/create',
    destination: '/commands/acl/auth-method/create',
    permanent: true,
  },
  {
    source: '/docs/commands/acl/auth-method/delete',
    destination: '/commands/acl/auth-method/delete',
    permanent: true,
  },
  {
    source: '/docs/commands/acl/auth-method/list',
    destination: '/commands/acl/auth-method/list',
    permanent: true,
  },
  {
    source: '/docs/commands/acl/auth-method/read',
    destination: '/commands/acl/auth-method/read',
    permanent: true,
  },
  {
    source: '/docs/commands/acl/auth-method/update',
    destination: '/commands/acl/auth-method/update',
    permanent: true,
  },
  {
    source: '/docs/commands/acl/binding-rule',
    destination: '/commands/acl/binding-rule',
    permanent: true,
  },
  {
    source: '/docs/commands/acl/binding-rule/create',
    destination: '/commands/acl/binding-rule/create',
    permanent: true,
  },
  {
    source: '/docs/commands/acl/binding-rule/delete',
    destination: '/commands/acl/binding-rule/delete',
    permanent: true,
  },
  {
    source: '/docs/commands/acl/binding-rule/list',
    destination: '/commands/acl/binding-rule/list',
    permanent: true,
  },
  {
    source: '/docs/commands/acl/binding-rule/read',
    destination: '/commands/acl/binding-rule/read',
    permanent: true,
  },
  {
    source: '/docs/commands/acl/binding-rule/update',
    destination: '/commands/acl/binding-rule/update',
    permanent: true,
  },
  {
    source: '/docs/commands/acl/bootstrap',
    destination: '/commands/acl/bootstrap',
    permanent: true,
  },
  {
    source: '/docs/commands/acl/policy',
    destination: '/commands/acl/policy',
    permanent: true,
  },
  {
    source: '/docs/commands/acl/policy/create',
    destination: '/commands/acl/policy/create',
    permanent: true,
  },
  {
    source: '/docs/commands/acl/policy/delete',
    destination: '/commands/acl/policy/delete',
    permanent: true,
  },
  {
    source: '/docs/commands/acl/policy/list',
    destination: '/commands/acl/policy/list',
    permanent: true,
  },
  {
    source: '/docs/commands/acl/policy/read',
    destination: '/commands/acl/policy/read',
    permanent: true,
  },
  {
    source: '/docs/commands/acl/policy/update',
    destination: '/commands/acl/policy/update',
    permanent: true,
  },
  {
    source: '/docs/commands/acl/set-agent-token',
    destination: '/commands/acl/set-agent-token',
    permanent: true,
  },
  {
    source: '/docs/commands/acl/token',
    destination: '/commands/acl/token',
    permanent: true,
  },
  {
    source: '/docs/commands/acl/token/clone',
    destination: '/commands/acl/token/clone',
    permanent: true,
  },
  {
    source: '/docs/commands/acl/token/create',
    destination: '/commands/acl/token/create',
    permanent: true,
  },
  {
    source: '/docs/commands/acl/token/delete',
    destination: '/commands/acl/token/delete',
    permanent: true,
  },
  {
    source: '/docs/commands/acl/token/list',
    destination: '/commands/acl/token/list',
    permanent: true,
  },
  {
    source: '/docs/commands/acl/token/read',
    destination: '/commands/acl/token/read',
    permanent: true,
  },
  {
    source: '/docs/commands/acl/token/update',
    destination: '/commands/acl/token/update',
    permanent: true,
  },
  {
    source: '/docs/commands/acl/translate-rules',
    destination: '/commands/acl/translate-rules',
    permanent: true,
  },
  {
    source: '/docs/commands/agent',
    destination: '/commands/agent',
    permanent: true,
  },
  {
    source: '/docs/commands/catalog',
    destination: '/commands/catalog',
    permanent: true,
  },
  {
    source: '/docs/commands/catalog/datacenters',
    destination: '/commands/catalog/datacenters',
    permanent: true,
  },
  {
    source: '/docs/commands/catalog/nodes',
    destination: '/commands/catalog/nodes',
    permanent: true,
  },
  {
    source: '/docs/commands/catalog/services',
    destination: '/commands/catalog/services',
    permanent: true,
  },
  {
    source: '/docs/commands/config',
    destination: '/commands/config',
    permanent: true,
  },
  {
    source: '/docs/commands/config/delete',
    destination: '/commands/config/delete',
    permanent: true,
  },
  {
    source: '/docs/commands/config/list',
    destination: '/commands/config/list',
    permanent: true,
  },
  {
    source: '/docs/commands/config/read',
    destination: '/commands/config/read',
    permanent: true,
  },
  {
    source: '/docs/commands/config/write',
    destination: '/commands/config/write',
    permanent: true,
  },
  {
    source: '/docs/commands/connect',
    destination: '/commands/connect',
    permanent: true,
  },
  {
    source: '/docs/commands/connect/ca',
    destination: '/commands/connect/ca',
    permanent: true,
  },
  {
    source: '/docs/commands/connect/proxy',
    destination: '/commands/connect/proxy',
    permanent: true,
  },
  {
    source: '/docs/commands/connect/envoy',
    destination: '/commands/connect/envoy',
    permanent: true,
  },
  {
    source: '/docs/commands/connect/expose',
    destination: '/commands/connect/expose',
    permanent: true,
  },
  {
    source: '/docs/commands/debug',
    destination: '/commands/debug',
    permanent: true,
  },
  {
    source: '/docs/commands/event',
    destination: '/commands/event',
    permanent: true,
  },
  {
    source: '/docs/commands/exec',
    destination: '/commands/exec',
    permanent: true,
  },
  {
    source: '/docs/commands/force-leave',
    destination: '/commands/force-leave',
    permanent: true,
  },
  {
    source: '/docs/commands/info',
    destination: '/commands/info',
    permanent: true,
  },
  {
    source: '/docs/commands/intention',
    destination: '/commands/intention',
    permanent: true,
  },
  {
    source: '/docs/commands/intention/check',
    destination: '/commands/intention/check',
    permanent: true,
  },
  {
    source: '/docs/commands/intention/create',
    destination: '/commands/intention/create',
    permanent: true,
  },
  {
    source: '/docs/commands/intention/delete',
    destination: '/commands/intention/delete',
    permanent: true,
  },
  {
    source: '/docs/commands/intention/get',
    destination: '/commands/intention/get',
    permanent: true,
  },
  {
    source: '/docs/commands/intention/match',
    destination: '/commands/intention/match',
    permanent: true,
  },
  {
    source: '/docs/commands/join',
    destination: '/commands/join',
    permanent: true,
  },
  {
    source: '/docs/commands/keygen',
    destination: '/commands/keygen',
    permanent: true,
  },
  {
    source: '/docs/commands/keyring',
    destination: '/commands/keyring',
    permanent: true,
  },
  { source: '/docs/commands/kv', destination: '/commands/kv', permanent: true },
  {
    source: '/docs/commands/kv/delete',
    destination: '/commands/kv/delete',
    permanent: true,
  },
  {
    source: '/docs/commands/kv/export',
    destination: '/commands/kv/export',
    permanent: true,
  },
  {
    source: '/docs/commands/kv/get',
    destination: '/commands/kv/get',
    permanent: true,
  },
  {
    source: '/docs/commands/kv/import',
    destination: '/commands/kv/import',
    permanent: true,
  },
  {
    source: '/docs/commands/kv/put',
    destination: '/commands/kv/put',
    permanent: true,
  },
  {
    source: '/docs/commands/leave',
    destination: '/commands/leave',
    permanent: true,
  },
  {
    source: '/docs/commands/license',
    destination: '/commands/license',
    permanent: true,
  },
  {
    source: '/docs/commands/lock',
    destination: '/commands/lock',
    permanent: true,
  },
  {
    source: '/docs/commands/login',
    destination: '/commands/login',
    permanent: true,
  },
  {
    source: '/docs/commands/logout',
    destination: '/commands/logout',
    permanent: true,
  },
  {
    source: '/docs/commands/maint',
    destination: '/commands/maint',
    permanent: true,
  },
  {
    source: '/docs/commands/members',
    destination: '/commands/members',
    permanent: true,
  },
  {
    source: '/docs/commands/monitor',
    destination: '/commands/monitor',
    permanent: true,
  },
  {
    source: '/docs/commands/namespace',
    destination: '/commands/namespace',
    permanent: true,
  },
  {
    source: '/docs/commands/namespace/create',
    destination: '/commands/namespace/create',
    permanent: true,
  },
  {
    source: '/docs/commands/namespace/delete',
    destination: '/commands/namespace/delete',
    permanent: true,
  },
  {
    source: '/docs/commands/namespace/list',
    destination: '/commands/namespace/list',
    permanent: true,
  },
  {
    source: '/docs/commands/namespace/read',
    destination: '/commands/namespace/read',
    permanent: true,
  },
  {
    source: '/docs/commands/namespace/update',
    destination: '/commands/namespace/update',
    permanent: true,
  },
  {
    source: '/docs/commands/namespace/write',
    destination: '/commands/namespace/write',
    permanent: true,
  },
  {
    source: '/docs/commands/operator',
    destination: '/commands/operator',
    permanent: true,
  },
  {
    source: '/docs/commands/operator/area',
    destination: '/commands/operator/area',
    permanent: true,
  },
  {
    source: '/docs/commands/operator/autopilot',
    destination: '/commands/operator/autopilot',
    permanent: true,
  },
  {
    source: '/docs/commands/operator/raft',
    destination: '/commands/operator/raft',
    permanent: true,
  },
  {
    source: '/docs/commands/reload',
    destination: '/commands/reload',
    permanent: true,
  },
  {
    source: '/docs/commands/rft',
    destination: '/commands/rft',
    permanent: true,
  },
  {
    source: '/docs/commands/rtt',
    destination: '/commands/rtt',
    permanent: true,
  },
  {
    source: '/docs/commands/services',
    destination: '/commands/services',
    permanent: true,
  },
  {
    source: '/docs/commands/services/register',
    destination: '/commands/services/register',
    permanent: true,
  },
  {
    source: '/docs/commands/services/deregister',
    destination: '/commands/services/deregister',
    permanent: true,
  },
  {
    source: '/docs/commands/snapshot',
    destination: '/commands/snapshot',
    permanent: true,
  },
  {
    source: '/docs/commands/snapshot/agent',
    destination: '/commands/snapshot/agent',
    permanent: true,
  },
  {
    source: '/docs/commands/snapshot/inspect',
    destination: '/commands/snapshot/inspect',
    permanent: true,
  },
  {
    source: '/docs/commands/snapshot/restore',
    destination: '/commands/snapshot/restore',
    permanent: true,
  },
  {
    source: '/docs/commands/snapshot/save',
    destination: '/commands/snapshot/save',
    permanent: true,
  },
  {
    source: '/docs/commands/tls',
    destination: '/commands/tls',
    permanent: true,
  },
  {
    source: '/docs/commands/tls/ca',
    destination: '/commands/tls/ca',
    permanent: true,
  },
  {
    source: '/docs/commands/tls/cert',
    destination: '/commands/tls/cert',
    permanent: true,
  },
  {
    source: '/docs/commands/validate',
    destination: '/commands/validate',
    permanent: true,
  },
  {
    source: '/docs/commands/version',
    destination: '/commands/version',
    permanent: true,
  },
  {
    source: '/docs/commands/watch',
    destination: '/commands/watch',
    permanent: true,
  },
  {
    source: '/docs/commands/acl/acl-bootstrap',
    destination: '/commands/acl/bootstrap',
    permanent: true,
  },
  {
    source: '/docs/commands/acl/acl-policy',
    destination: '/commands/acl/policy',
    permanent: true,
  },
  {
    source: '/docs/commands/acl/acl-set-agent-token',
    destination: '/commands/acl/set-agent-token',
    permanent: true,
  },
  {
    source: '/docs/commands/acl/acl-token',
    destination: '/commands/acl/token',
    permanent: true,
  },
  {
    source: '/docs/commands/acl/acl-translate-rules',
    destination: '/commands/acl/translate-rules',
    permanent: true,
  },
  // Learn Redirects
  {
    source: '/docs/guides/acl',
    destination:
      'https://learn.hashicorp.com/consul/security-networking/production-acls',
    permanent: true,
  },
  {
    source: '/docs/guides/agent-encryption',
    destination:
      'https://learn.hashicorp.com/consul/security-networking/agent-encryption',
    permanent: true,
  },
  {
    source: '/docs/guides/autopilot',
    destination:
      'https://learn.hashicorp.com/consul/day-2-operations/autopilot',
    permanent: true,
  },
  {
    source: '/docs/guides/backup',
    destination: 'https://learn.hashicorp.com/consul/datacenter-deploy/backup',
    permanent: true,
  },
  {
    source: '/docs/guides/cluster-monitoring-metrics',
    destination:
      'https://learn.hashicorp.com/consul/day-2-operations/monitoring',
    permanent: true,
  },
  {
    source: '/docs/guides/creating-certificates',
    destination:
      'https://learn.hashicorp.com/consul/security-networking/certificates',
    permanent: true,
  },
  {
    source: '/docs/guides/deployment-guide',
    destination:
      'https://learn.hashicorp.com/consul/datacenter-deploy/deployment-guide',
    permanent: true,
  },
  {
    source: '/docs/guides/deployment',
    destination:
      'https://learn.hashicorp.com/consul/datacenter-deploy/reference-architecture',
    permanent: true,
  },
  {
    source: '/docs/guides/dns-cache',
    destination:
      'https://learn.hashicorp.com/consul/security-networking/dns-caching',
    permanent: true,
  },
  {
    source: '/docs/guides/minikube',
    destination:
      'https://learn.hashicorp.com/consul/getting-started-k8s/minikube',
    permanent: true,
  },
  {
    source: '/docs/guides/connect-production',
    destination:
      'https://learn.hashicorp.com/consul/developer-segmentation/connect-production',
    permanent: true,
  },
  {
    source: '/docs/guides/connect-envoy',
    destination:
      'https://learn.hashicorp.com/consul/developer-segmentation/connect-envoy',
    permanent: true,
  },
  {
    source: '/docs/guides/consul-template',
    destination:
      'https://learn.hashicorp.com/consul/developer-configuration/consul-template',
    permanent: true,
  },
  {
    source: '/docs/guides/consul-aws',
    destination:
      'https://learn.hashicorp.com/consul/cloud-integrations/consul-aws',
    permanent: true,
  },
  {
    source: '/docs/guides/forwarding',
    destination:
      'https://learn.hashicorp.com/consul/security-networking/forwarding',
    permanent: true,
  },
  {
    source: '/docs/guides/external',
    destination:
      'https://learn.hashicorp.com/consul/developer-discovery/external',
    permanent: true,
  },
  {
    source: '/docs/guides/advanced-federation',
    destination:
      'https://learn.hashicorp.com/consul/day-2-operations/advanced-federation',
    permanent: true,
  },
  {
    source: '/docs/guides/datacenters',
    destination:
      'https://learn.hashicorp.com/consul/security-networking/datacenters',
    permanent: true,
  },
  {
    source: '/docs/guides/geo-failover',
    destination:
      'https://learn.hashicorp.com/consul/developer-discovery/geo-failover',
    permanent: true,
  },
  {
    source: '/docs/guides/leader-election',
    destination:
      'https://learn.hashicorp.com/consul/developer-configuration/elections',
    permanent: true,
  },
  {
    source: '/docs/guides/monitoring-telegraf',
    destination: 'https://learn.hashicorp.com/consul/integrations/telegraf',
    permanent: true,
  },
  {
    source: '/docs/guides/network-segments',
    destination:
      'https://learn.hashicorp.com/consul/day-2-operations/network-segments',
    permanent: true,
  },
  {
    source: '/docs/guides/semaphore',
    destination:
      'https://learn.hashicorp.com/consul/developer-configuration/semaphore',
    permanent: true,
  },
  {
    source: '/docs/guides/windows-guide',
    destination: 'https://learn.hashicorp.com/consul/datacenter-deploy/windows',
    permanent: true,
  },
  {
    source: '/docs/guides/consul-containers',
    destination: 'https://hub.docker.com/_/consul',
    permanent: true,
  },
  {
    source: '/docs/guides/kubernetes-reference',
    destination:
      'https://learn.hashicorp.com/consul/day-1-operations/kubernetes-reference',
    permanent: true,
  },
  {
    source: '/docs/guides/outage',
    destination: 'https://learn.hashicorp.com/consul/day-2-operations/outage',
    permanent: true,
  },
  {
    source: '/docs/platform/k8s/minikube',
    destination: 'https://learn.hashicorp.com/consul/kubernetes/minikube',
    permanent: true,
  },
  {
    source: '/docs/platform/k8s/aks',
    destination: 'https://learn.hashicorp.com/consul/kubernetes/azure-k8s',
    permanent: true,
  },
  {
    source: '/docs/platform/k8s/eks',
    destination: 'https://learn.hashicorp.com/consul/kubernetes/aws-k8s',
    permanent: true,
  },
  {
    source: '/docs/platform/k8s/gke',
    destination:
      'https://learn.hashicorp.com/consul/kubernetes/google-cloud-k8s',
    permanent: true,
  },
  {
    source: '/intro/getting-started',
    destination:
      'https://learn.hashicorp.com/consul?track=getting-started#getting-started',
    permanent: true,
  },
  {
    source: '/intro/getting-started/:path*',
    destination: 'https://learn.hashicorp.com/consul/getting-started/:path*',
    permanent: true,
  },
  // Replatforming redirects
  { source: '/guides', destination: '/docs/guides', permanent: true },
  { source: '/api/acl/acl', destination: '/api-docs/acl', permanent: true },
  {
    source: '/api-docs/features',
    destination: '/api-docs/features/consistency',
    permanent: true,
  },
  {
    source: '/docs/upgrade-specific',
    destination: '/docs/upgrading/upgrade-specific',
    permanent: true,
  },
  {
    source: '/docs/compatibility',
    destination: '/docs/upgrading/compatibility',
    permanent: true,
  },
  {
    source: '/docs/k8s/upgrade/compatibility',
    destination: '/docs/k8s/compatibility',
    permanent: true,
  },
  {
    source: '/docs/k8s/installation/compatibility',
    destination: '/docs/k8s/compatibility',
    permanent: true,
  },
  {
    source: '/docs/commands/acl/role',
    destination: '/commands/acl/role',
    permanent: true,
  },
  {
    source: '/docs/commands/acl/role/create',
    destination: '/commands/acl/role/create',
    permanent: true,
  },
  {
    source: '/docs/commands/acl/role/delete',
    destination: '/commands/acl/role/delete',
    permanent: true,
  },
  {
    source: '/docs/commands/acl/role/list',
    destination: '/commands/acl/role/list',
    permanent: true,
  },
  {
    source: '/docs/commands/acl/role/read',
    destination: '/commands/acl/role/read',
    permanent: true,
  },
  {
    source: '/docs/commands/acl/role/update',
    destination: '/commands/acl/role/update',
    permanent: true,
  },
  { source: '/docs/agent/basics', destination: '/docs/agent', permanent: true },
  {
    source: '/docs/agent/config_entries',
    destination: '/docs/agent/config-entries',
    permanent: true,
  },
  {
    source: '/docs/acl/acl-auth-methods',
    destination: '/docs/acl/auth-methods',
    permanent: true,
  },
  {
    source: '/docs/connect/platform/nomad',
    destination: '/docs/connect/nomad',
    permanent: true,
  },
  {
    source: '/docs/platform/k8s/run',
    destination: '/docs/k8s/installation/install',
    permanent: true,
  },
  {
    source: '/docs/platform/k8s/consul-enterprise',
    destination:
      '/docs/k8s/installation/deployment-configurations/consul-enterprise',
    permanent: true,
  },
  {
    source: '/docs/platform/k8s/clients-outside-kubernetes',
    destination:
      '/docs/k8s/installation/deployment-configurations/clients-outside-kubernetes',
    permanent: true,
  },
  {
    source: '/docs/platform/k8s/servers-outside-kubernetes',
    destination:
      '/docs/k8s/installation/deployment-configurations/servers-outside-kubernetes',
    permanent: true,
  },
  {
    source: '/docs/platform/k8s/predefined-pvcs',
    destination: '/docs/k8s/installation/platforms/self-hosted-kubernetes',
    permanent: true,
  },
  {
    source: '/docs/platform/k8s/operations',
    destination: '/docs/k8s/operations',
    permanent: true,
  },
  {
    source: '/docs/platform/k8s/upgrading',
    destination: '/docs/k8s/upgrade',
    permanent: true,
  },
  {
    source: '/docs/platform/k8s/tls-on-existing-cluster',
    destination: '/docs/k8s/operations/tls-on-existing-cluster',
    permanent: true,
  },
  {
    source: '/docs/platform/k8s/uninstalling',
    destination: '/docs/k8s/operations/uninstall',
    permanent: true,
  },
  {
    source: '/docs/platform/k8s/:path*',
    destination: '/docs/k8s/:path*',
    permanent: true,
  },
  {
    source: '/docs/nia/installation/configuration',
    destination: '/docs/nia/configuration',
    permanent: true,
  },
  {
    source: '/docs/nia/api/api-overview',
    destination: '/docs/nia/api',
    permanent: true,
  },
  {
    source: '/docs/nia/cli/cli-overview',
    destination: '/docs/nia/cli',
    permanent: true,
  },
  {
    source: '/use-cases/network-middleware-automation',
    destination: '/use-cases/network-infrastructure-automation',
    permanent: true,
  },
  {
    source: '/download(s?[-_])tools',
    destination: '/docs/download-tools',
    permanent: true,
  },
  {
    source: '/docs/agent/config-entries/:path',
    destination: '/docs/connect/config-entries/:path*',
    permanent: true,
  },
  {
    source: '/docs/k8s/installation/multi-cluster/overview',
    destination: '/docs/k8s/installation/multi-cluster',
    permanent: true,
  },
  // disallow '.html' or '/index.html' in favor of cleaner, simpler paths
  { source: '/:path*/index', destination: '/:path*', permanent: true },
  { source: '/:path*.html', destination: '/:path*', permanent: true },
  {
    source: '/docs/k8s/uninstall',
    destination: '/docs/k8s/operations/uninstall',
    permanent: true,
  },
  {
    source: '/docs/k8s/tls-on-existing-cluster',
    destination: '/docs/k8s/operations/tls-on-existing-cluster',
    permanent: true,
  },
  {
    source: '/docs/release-notes/1-11-0',
    destination: '/docs/release-notes/consul/v1_11_x',
    permanent: true,
  },
  {
    source: '/docs/release-notes/1-10-0',
    destination: '/docs/release-notes/consul/v1_10_x',
    permanent: true,
  },
  {
    source: '/docs/release-notes/1-9-0',
    destination: '/docs/release-notes/consul/v1_9_x',
    permanent: true,
  },
  {
    source: '/api/:path*',
    destination: '/api-docs/:path*',
    permanent: true,
  },
  {
    source: '/docs/agent/options',
    destination: '/docs/agent/config/config-files',
    permanent: true,
  },
  {
    source: '/docs/releases/release-notes/v1_11_0',
    destination: '/docs/release-notes/consul/v1_11_x',
    permanent: true,
  },
  {
    source: '/docs/release-notes/1-10-0',
    destination: '/docs/release-notes/consul/v1_10_x',
    permanent: true,
  },
  {
    source: '/docs/release-notes/1-9-0',
    destination: '/docs/release-notes/consul/v1_9_x',
    permanent: true,
  },
  {
    source: '/docs/nia/release-notes/0-5-0',
    destination: '/docs/release-notes/consul-terraform-sync/v0_5_x',
    permanent: true,
  },
  {
    source: '/docs/api-gateway/api-gateway-usage',
    destination: '/docs/api-gateway/install',
    permanent: true,
  },
  {
    source: '/docs/api-gateway/consul-api-gateway-install',
    destination: '/docs/api-gateway/install',
    permanent: true,
  },
  {
    source: '/docs/k8s/installation/vault/connect-ca',
    destination: '/docs/k8s/installation/vault/data-integration/connect-ca',
    permanent: true,
  },
  {
    source: '/docs/nia/installation/run',
    destination: '/docs/nia/usage/run',
    permanent: true,
  },
  {
    source: '/docs/nia/installation/requirements',
    destination: '/docs/nia/usage/requirements',
    permanent: true,
  },
  {
    source: '/docs/k8s/installation/install#consul-k8s-cli-installation',
    destination: '/docs/k8s/installation/install-cli',
    permanent: true,
  },
  {
    source:
      '/docs/k8s/installation/deployment-configurations/clients-outside-kubernetes',
    destination:
      '/docs/k8s/deployment-configurations/clients-outside-kubernetes',
    permanent: true,
  },
  {
    source:
      '/docs/k8s/installation/deployment-configurations/servers-outside-kubernetes',
    destination:
      '/docs/k8s/deployment-configurations/servers-outside-kubernetes',
    permanent: true,
  },
  {
    source:
      '/docs/k8s/installation/deployment-configurations/single-dc-multi-k8s',
    destination: '/docs/k8s/deployment-configurations/single-dc-multi-k8s',
    permanent: true,
  },
  {
    source:
      '/docs/k8s/installation/deployment-configurations/consul-enterprise',
    destination: '/docs/k8s/deployment-configurations/consul-enterprise',
    permanent: true,
  },
  {
    source: '/docs/k8s/installation/multi-cluster',
    destination: '/docs/k8s/deployment-configurations/multi-cluster',
    permanent: true,
  },
  {
    source: '/docs/k8s/installation/multi-cluster/kubernetes',
    destination: '/docs/k8s/deployment-configurations/multi-cluster/kubernetes',
    permanent: true,
  },
  {
    source: '/docs/k8s/installation/multi-cluster/vms-and-kubernetes',
    destination:
      '/docs/k8s/deployment-configurations/multi-cluster/vms-and-kubernetes',
    permanent: true,
  },
  {
    source: '/docs/k8s/installation/vault',
    destination: '/docs/k8s/deployment-configurations/vault',
    permanent: true,
  },
  {
    source: '/docs/k8s/installation/vault/systems-integration',
    destination:
      '/docs/k8s/deployment-configurations/vault/systems-integration',
    permanent: true,
  },
  {
    source: '/docs/k8s/installation/vault/data-integration',
    destination: '/docs/k8s/deployment-configurations/vault/data-integration',
    permanent: true,
  },
  {
    source: '/docs/k8s/installation/vault/data-integration/bootstrap-token',
    destination:
      '/docs/k8s/deployment-configurations/vault/data-integration/bootstrap-token',
    permanent: true,
  },
  {
    source: '/docs/k8s/installation/vault/data-integration/enterprise-license',
    destination:
      '/docs/k8s/deployment-configurations/vault/data-integration/enterprise-license',
    permanent: true,
  },
  {
    source: '/docs/k8s/installation/vault/data-integration/gossip',
    destination:
      '/docs/k8s/deployment-configurations/vault/data-integration/gossip',
    permanent: true,
  },
  {
    source: '/docs/k8s/installation/vault/data-integration/partition-token',
    destination:
      '/docs/k8s/deployment-configurations/vault/data-integration/partition-token',
    permanent: true,
  },
  {
    source: '/docs/k8s/installation/vault/data-integration/replication-token',
    destination:
      '/docs/k8s/deployment-configurations/vault/data-integration/replication-token',
    permanent: true,
  },
  {
    source: '/docs/k8s/installation/vault/data-integration/server-tls',
    destination:
      '/docs/k8s/deployment-configurations/vault/data-integration/server-tls',
    permanent: true,
  },
  {
    source: '/docs/k8s/installation/vault/data-integration/connect-ca',
    destination:
      '/docs/k8s/deployment-configurations/vault/data-integration/connect-ca',
    permanent: true,
  },
  {
    source:
      '/docs/k8s/installation/vault/data-integration/snapshot-agent-config',
    destination:
      '/docs/k8s/deployment-configurations/vault/data-integration/snapshot-agent-config',
    permanent: true,
  },
  {
    source: '/docs/k8s/installation/vault/data-integration/webhook-certs',
    destination:
      '/docs/k8s/deployment-configurations/vault/data-integration/webhook-certs',
    permanent: true,
  },
  {
    source: '/docs/k8s/installation/vault/wan-federation',
    destination: '/docs/k8s/deployment-configurations/vault/wan-federation',
    permanent: true,
  },
  {
    source: '/docs/api-gateway/common-errors',
    destination: '/docs/api-gateway/usage#error-messages',
    permanent: true,
  },
  {
    source: '/docs/api-gateway/upgrade-specific-versions',
    destination: '/docs/api-gateway/upgrades',
    permanent: true,
  },
  {
    source: '/docs/api-gateway/upgrade-specific-versions',
    destination: '/docs/api-gateway/upgrades',
    permanent: true,
  },
  {
    source: '/docs/intro/usecases/what-is-service-discovery',
    destination: '/docs/concepts/service-discovery',
    permanent: true,
  },
  {
    source: '/docs/intro/usecases/what-is-a-service-mesh',
    destination: '/docs/concepts/service-mesh',
    permanent: true,
  },
  {
    source: '/docs/download-tools',
    destination: '/docs/integrate/download-tools',
    permanent: true,
<<<<<<< HEAD
  }
=======
  },
  {
    source: '/docs/k8s/installation/install#consul-k8s-cli-installation',
    destination: '/docs/k8s/installation/install-cli',
    permanent: true,
  },
  {
    source:
      '/docs/k8s/installation/deployment-configurations/clients-outside-kubernetes',
    destination:
      '/docs/k8s/deployment-configurations/clients-outside-kubernetes',
    permanent: true,
  },
  {
    source:
      '/docs/k8s/installation/deployment-configurations/servers-outside-kubernetes',
    destination:
      '/docs/k8s/deployment-configurations/servers-outside-kubernetes',
    permanent: true,
  },
  {
    source:
      '/docs/k8s/installation/deployment-configurations/single-dc-multi-k8s',
    destination: '/docs/k8s/deployment-configurations/single-dc-multi-k8s',
    permanent: true,
  },
  {
    source:
      '/docs/k8s/installation/deployment-configurations/consul-enterprise',
    destination: '/docs/k8s/deployment-configurations/consul-enterprise',
    permanent: true,
  },
  {
    source: '/docs/k8s/installation/multi-cluster',
    destination: '/docs/k8s/deployment-configurations/multi-cluster',
    permanent: true,
  },
  {
    source: '/docs/k8s/installation/multi-cluster/kubernetes',
    destination: '/docs/k8s/deployment-configurations/multi-cluster/kubernetes',
    permanent: true,
  },
  {
    source: '/docs/k8s/installation/multi-cluster/vms-and-kubernetes',
    destination:
      '/docs/k8s/deployment-configurations/multi-cluster/vms-and-kubernetes',
    permanent: true,
  },
  {
    source: '/docs/k8s/installation/vault',
    destination: '/docs/k8s/deployment-configurations/vault',
    permanent: true,
  },
  {
    source: '/docs/k8s/installation/vault/systems-integration',
    destination:
      '/docs/k8s/deployment-configurations/vault/systems-integration',
    permanent: true,
  },
  {
    source: '/docs/k8s/installation/vault/data-integration',
    destination: '/docs/k8s/deployment-configurations/vault/data-integration',
    permanent: true,
  },
  {
    source: '/docs/k8s/installation/vault/data-integration/bootstrap-token',
    destination:
      '/docs/k8s/deployment-configurations/vault/data-integration/bootstrap-token',
    permanent: true,
  },
  {
    source: '/docs/k8s/installation/vault/data-integration/enterprise-license',
    destination:
      '/docs/k8s/deployment-configurations/vault/data-integration/enterprise-license',
    permanent: true,
  },
  {
    source: '/docs/k8s/installation/vault/data-integration/gossip',
    destination:
      '/docs/k8s/deployment-configurations/vault/data-integration/gossip',
    permanent: true,
  },
  {
    source: '/docs/k8s/installation/vault/data-integration/partition-token',
    destination:
      '/docs/k8s/deployment-configurations/vault/data-integration/partition-token',
    permanent: true,
  },
  {
    source: '/docs/k8s/installation/vault/data-integration/replication-token',
    destination:
      '/docs/k8s/deployment-configurations/vault/data-integration/replication-token',
    permanent: true,
  },
  {
    source: '/docs/k8s/installation/vault/data-integration/server-tls',
    destination:
      '/docs/k8s/deployment-configurations/vault/data-integration/server-tls',
    permanent: true,
  },
  {
    source: '/docs/k8s/installation/vault/data-integration/connect-ca',
    destination:
      '/docs/k8s/deployment-configurations/vault/data-integration/connect-ca',
    permanent: true,
  },
  {
    source:
      '/docs/k8s/installation/vault/data-integration/snapshot-agent-config',
    destination:
      '/docs/k8s/deployment-configurations/vault/data-integration/snapshot-agent-config',
    permanent: true,
  },
  {
    source: '/docs/k8s/installation/vault/data-integration/webhook-certs',
    destination:
      '/docs/k8s/deployment-configurations/vault/data-integration/webhook-certs',
    permanent: true,
  },
  {
    source: '/docs/k8s/installation/vault/wan-federation',
    destination: '/docs/k8s/deployment-configurations/vault/wan-federation',
    permanent: true,
  },
  {
    source: '/docs/nia/installation/run',
    destination: '/docs/nia/usage/run',
    permanent: true,
  },
  {
    source: '/docs/nia/installation/requirements',
    destination: '/docs/nia/usage/requirements',
    permanent: true,
  },
>>>>>>> e53af28b
]<|MERGE_RESOLUTION|>--- conflicted
+++ resolved
@@ -1440,9 +1440,6 @@
     source: '/docs/download-tools',
     destination: '/docs/integrate/download-tools',
     permanent: true,
-<<<<<<< HEAD
-  }
-=======
   },
   {
     source: '/docs/k8s/installation/install#consul-k8s-cli-installation',
@@ -1577,5 +1574,4 @@
     destination: '/docs/nia/usage/requirements',
     permanent: true,
   },
->>>>>>> e53af28b
 ]